--- conflicted
+++ resolved
@@ -1,22 +1,15 @@
 "use strict";
 
-<<<<<<< HEAD
-treeherder.controller('MainCtrl',
-    function MainController($scope, $rootScope, $routeParams, $location, ThLog,
-                            localStorageService, ThRepositoryModel, thPinboard,
-                            thClassificationTypes, thEvents, $interval,
-                            ThExclusionProfileModel, thJobFilters) {
-=======
 treeherder.controller('MainCtrl', [
     '$scope', '$rootScope', '$routeParams', '$location', 'ThLog',
     'localStorageService', 'ThRepositoryModel', 'thPinboard',
     'thClassificationTypes', 'thEvents', '$interval',
-    'ThExclusionProfileModel',
+    'ThExclusionProfileModel', 'thJobFilters',
     function MainController(
         $scope, $rootScope, $routeParams, $location, ThLog,
         localStorageService, ThRepositoryModel, thPinboard,
-        thClassificationTypes, thEvents, $interval, ThExclusionProfileModel) {
->>>>>>> d51e19b4
+        thClassificationTypes, thEvents, $interval,
+        ThExclusionProfileModel, thJobFilters) {
 
         var $log = new ThLog("MainCtrl");
 
